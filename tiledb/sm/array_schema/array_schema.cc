--- conflicted
+++ resolved
@@ -500,7 +500,7 @@
   // Create new attribute and potentially set a default name
   auto new_attr = tdb_new(Attribute, attr);
   attributes_.emplace_back(new_attr);
-  attribute_map_[new_attr->name()] = new_attr; 
+  attribute_map_[new_attr->name()] = new_attr;
 
   return Status::Ok();
 }
@@ -527,18 +527,13 @@
         "allocated and cannot be reused."));
   }
 
-<<<<<<< HEAD
-  Attribute* attr = attr_builder->build();
-=======
   tdb_unique_ptr<Attribute> attr_ptr = attr_builder->build();
   Attribute* attr(attr_ptr.get());
->>>>>>> 17b551a9
   add_attribute(attr, check_special);
 
   return Status::Ok();
 }
 
-<<<<<<< HEAD
 Status ArraySchema::drop_attribute(const std::string& attr_name) {
   std::lock_guard<std::mutex> lock(mtx_);
   if (attr_name.empty()) {
@@ -567,8 +562,6 @@
   return Status::Ok();
 }
 
-=======
->>>>>>> 17b551a9
 Status ArraySchema::deserialize(ConstBuffer* buff) {
   // Load version
   RETURN_NOT_OK(buff->read(&version_, sizeof(uint32_t)));
