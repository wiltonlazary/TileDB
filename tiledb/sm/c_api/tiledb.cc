--- conflicted
+++ resolved
@@ -1,8 +1,5 @@
 //#define cppTILEDB_COND_SUB_SUBARRAY_FOR_QUERY 1
-<<<<<<< HEAD
-=======
-//#define DEVING_SUBARRAY_PARTITIONER
->>>>>>> 40ab4f05
+#define DEVING_SUBARRAY_PARTITIONER 1
 
 /**
  * @file   tiledb.cc
@@ -383,10 +380,7 @@
   return TILEDB_OK;
 }
 
-<<<<<<< HEAD
-=======
 #if DEVING_SUBARRAY_PARTITIONER
->>>>>>> 40ab4f05
 inline int32_t sanity_check(
     tiledb_ctx_t* ctx,
     const tiledb_subarray_partitioner_t* subarray_partitioner) {
@@ -399,10 +393,7 @@
   }
   return TILEDB_OK;
 }
-<<<<<<< HEAD
-=======
 #endif
->>>>>>> 40ab4f05
 
 inline int32_t sanity_check(tiledb_ctx_t* ctx, const tiledb_buffer_t* buffer) {
   if (buffer == nullptr || buffer->buffer_ == nullptr) {
@@ -2732,47 +2723,11 @@
       sanity_check(ctx, subarray) == TILEDB_ERR)
     return TILEDB_ERR;
 
-<<<<<<< HEAD
-    // TBD:
-    // a (-useful-) Subarray was init'd with an Array;
-    // a (-useful-) Query was init'd with an Array;
-    // Should the Query.array() and Subarray.array() be validated for
-    // equivalence and this request rejected if not equivalent?
-
-#if 01
-  auto query_status = query->query_->status();
-  if (query_status != tiledb::sm::QueryStatus::UNINITIALIZED &&
-      query_status != tiledb::sm::QueryStatus::COMPLETED) {
-    // Sssoooo, attempts to 'auto'-set_v2 from submit()s result in this
-    // situation for, minimally, any incomplete reads.
-    // But, failing to support/allow, would mean cannot be used, as might
-    // currently be the case with earlier APIs (tiledb_query_set_subarray, to
-    //'re-set' an inprogress query to starting state...
-#if defined(_WIN32)
-    __debugbreak();  // TBD: anyone trying to do this ATM?
-#endif
-    // 1)
-    // Can be in this initialized state when query has been de-serialized
-    // server-side and are trying to perform local submit...
-    return TILEDB_OK;
-    // return TILEDB_ERR;
-    // if (TILEDB_OK != tiledb_query_set_subarray_v2(ctx, query, subarray))
-    //  return TILEDB_ERR;
-  }
-#endif
-
-  // Set subarray
-  if (!subarray->subarray_->is_set())
-    // Nothing useful to set here, will leave query->query_ with its current
-    // settings.
-    return TILEDB_OK;
-=======
   // TBD:
   // a (-useful-) Subarray was init'd with an Array;
   // a (-useful-) Query was init'd with an Array;
   // Should the Query.array() and Subarray.array() be validated for
   // equivalence and this request rejected if not equivalent?
->>>>>>> 40ab4f05
 
   // Note: call *correct* ->set_subarray(), with *correct* parameter.
   // Incorrect... query_->set_subarray 'splits' and assigns to subarray of
@@ -3037,13 +2992,10 @@
   if (sanity_check(ctx, subarray) == TILEDB_ERR)
     return TILEDB_ERR;
 
-<<<<<<< HEAD
-=======
 #if 01
   if (SAVE_ERROR_CATCH(ctx, query->query_->submit_with_subarray(subarray->subarray_)))
     return TILEDB_ERR;
 #else
->>>>>>> 40ab4f05
   auto query_status = query->query_->status();
   if (query_status == tiledb::sm::QueryStatus::UNINITIALIZED ||
       query_status == tiledb::sm::QueryStatus::COMPLETED) {
@@ -3053,10 +3005,7 @@
 
   if (SAVE_ERROR_CATCH(ctx, query->query_->submit()))
     return TILEDB_ERR;
-<<<<<<< HEAD
-=======
 #endif
->>>>>>> 40ab4f05
 
   return TILEDB_OK;
 }
@@ -3096,11 +3045,7 @@
   // Sanity checks
   if (sanity_check(ctx) == TILEDB_ERR || sanity_check(ctx, query) == TILEDB_ERR)
     return TILEDB_ERR;
-<<<<<<< HEAD
-    // TBD: Should this be enabled now?
-=======
   // TBD: Should this be enabled now?
->>>>>>> 40ab4f05
 #if 01  // && cppTILEDB_COND_SUB_SUBARRAY_FOR_QUERY
   if (sanity_check(ctx, subarray) == TILEDB_ERR)
     return TILEDB_ERR;
@@ -3900,12 +3845,6 @@
     const tiledb_subarray_t* subarray,
     const char* name,
     uint64_t* size) {
-<<<<<<< HEAD
-  // TBD: The tiledb_query_get_est_result_size() ->
-  // query->query_->get_est_result_size() considers the query type and bails for
-  // 'WRITE' requests with the operation 'currently unsupported'.
-=======
->>>>>>> 40ab4f05
   if (sanity_check(ctx) == TILEDB_ERR ||
       sanity_check(ctx, subarray) == TILEDB_ERR)
     return TILEDB_ERR;
@@ -4072,10 +4011,7 @@
   return TILEDB_OK;
 }
 
-<<<<<<< HEAD
-=======
 #if DEVING_SUBARRAY_PARTITIONER
->>>>>>> 40ab4f05
 /* ****************************** */
 /*      SUBARRAY PARTITIONER      */
 /* ****************************** */
@@ -4126,16 +4062,6 @@
     return TILEDB_OOM;
   }
 
-<<<<<<< HEAD
-  //TBD: guidance suggested 'if not set should probably be UNORDERED', however
-  //this would be over-ridign whatever client may have already spec'd in Array
-  //used by the 'tiledb_subarray_t' that was used to create the subarray_partitioner...
-  //so, do we really want to over-ride that?
-  //Or is there some other means/value to determine 'not set'?
-  //(*subarray_partitioner)
-  //    ->partitioner_->subarray()
-  //    ->set_layout(tiledb::sm::Layout::UNORDERED);
-=======
   // TBD: guidance around tiledb_subarray_partitioner_set_layout suggested 
   // 'if [layout] not set should probably be UNORDERED', however
   // this would be over-riding whatever client may have already spec'd in Array
@@ -4146,7 +4072,6 @@
   // (*subarray_partitioner)
   //     ->partitioner_->subarray()
   //     ->set_layout(tiledb::sm::Layout::UNORDERED);
->>>>>>> 40ab4f05
 
   // Success
   return TILEDB_OK;
@@ -4296,12 +4221,7 @@
   return TILEDB_OK;
 }
 
-<<<<<<< HEAD
-// Gets the pid-th partition/subarray. This allocates a
-// new subarray object that needs to be freed by the user.
-=======
 // Gets the part_id-th partition/subarray.
->>>>>>> 40ab4f05
 int32_t tiledb_subarray_partitioner_get_partition(
     tiledb_ctx_t* ctx,
     tiledb_subarray_partitioner_t* partitioner,
@@ -4369,11 +4289,8 @@
   return TILEDB_OK;
 }
 
-<<<<<<< HEAD
-=======
 #endif
 
->>>>>>> 40ab4f05
 /* ****************************** */
 /*              ARRAY             */
 /* ****************************** */
