/**
 * @file   array.h
 *
 * @author Ravi Gaddipati
 *
 * @section LICENSE
 *
 * The MIT License
 *
 * @copyright Copyright (c) 2017-2021 TileDB, Inc.
 *
 * Permission is hereby granted, free of charge, to any person obtaining a copy
 * of this software and associated documentation files (the "Software"), to deal
 * in the Software without restriction, including without limitation the rights
 * to use, copy, modify, merge, publish, distribute, sublicense, and/or sell
 * copies of the Software, and to permit persons to whom the Software is
 * furnished to do so, subject to the following conditions:
 *
 * The above copyright notice and this permission notice shall be included in
 * all copies or substantial portions of the Software.
 *
 * THE SOFTWARE IS PROVIDED "AS IS", WITHOUT WARRANTY OF ANY KIND, EXPRESS OR
 * IMPLIED, INCLUDING BUT NOT LIMITED TO THE WARRANTIES OF MERCHANTABILITY,
 * FITNESS FOR A PARTICULAR PURPOSE AND NONINFRINGEMENT. IN NO EVENT SHALL THE
 * AUTHORS OR COPYRIGHT HOLDERS BE LIABLE FOR ANY CLAIM, DAMAGES OR OTHER
 * LIABILITY, WHETHER IN AN ACTION OF CONTRACT, TORT OR OTHERWISE, ARISING FROM,
 * OUT OF OR IN CONNECTION WITH THE SOFTWARE OR THE USE OR OTHER DEALINGS IN
 * THE SOFTWARE.
 *
 * @section DESCRIPTION
 *
 * This file declares the C++ API for TileDB array operations.
 */

#ifndef TILEDB_CPP_API_ARRAY_H
#define TILEDB_CPP_API_ARRAY_H

#include "array_schema.h"
#include "context.h"
#include "tiledb.h"
#include "type.h"

#include <unordered_map>
#include <vector>

namespace tiledb {

/**
 * Class representing a TileDB array object.
 *
 * @details
 * An Array object represents array data in TileDB at some persisted location,
 * e.g. on disk, in an S3 bucket, etc. Once an array has been opened for reading
 * or writing, interact with the data through Query objects.
 *
 * **Example:**
 *
 * @code{.cpp}
 * tiledb::Context ctx;
 *
 * // Create an ArraySchema, add attributes, domain, etc.
 * tiledb::ArraySchema schema(...);
 *
 * // Create empty array named "my_array" on persistent storage.
 * tiledb::Array::create("my_array", schema);
 * @endcode
 */
class Array {
 public:
  /**
   * @brief Constructor. This opens the array for the given query type. The
   * destructor calls the `close()` method.
   *
   * **Example:**
   *
   * @code{.cpp}
   * // Open the array for reading
   * tiledb::Context ctx;
   * tiledb::Array array(ctx, "s3://bucket-name/array-name", TILEDB_READ);
   * @endcode
   *
   * @param ctx TileDB context.
   * @param array_uri The array URI.
   * @param query_type Query type to open the array for.
   */
  Array(
      const Context& ctx,
      const std::string& array_uri,
      tiledb_query_type_t query_type)
      : Array(ctx, array_uri, query_type, TILEDB_NO_ENCRYPTION, nullptr, 0) {
  }

  /**
   * @brief Constructor. This opens an encrypted array for the given query type.
   * The destructor calls the `close()` method.
   *
   * **Example:**
   *
   * @code{.cpp}
   * // Open the encrypted array for reading
   * tiledb::Context ctx;
   * // Load AES-256 key from disk, environment variable, etc.
   * uint8_t key[32] = ...;
   * tiledb::Array array(ctx, "s3://bucket-name/array-name", TILEDB_READ,
   *    TILEDB_AES_256_GCM, key, sizeof(key));
   * @endcode
   *
   * @param ctx TileDB context.
   * @param array_uri The array URI.
   * @param query_type Query type to open the array for.
   * @param encryption_type The encryption type to use.
   * @param encryption_key The encryption key to use.
   * @param key_length Length in bytes of the encryption key.
   */
  Array(
      const Context& ctx,
      const std::string& array_uri,
      tiledb_query_type_t query_type,
      tiledb_encryption_type_t encryption_type,
      const void* encryption_key,
      uint32_t key_length)
      : ctx_(ctx)
      , schema_(ArraySchema(ctx, (tiledb_array_schema_t*)nullptr)) {
    tiledb_ctx_t* c_ctx = ctx.ptr().get();
    tiledb_array_t* array;
    ctx.handle_error(tiledb_array_alloc(c_ctx, array_uri.c_str(), &array));
    array_ = std::shared_ptr<tiledb_array_t>(array, deleter_);
    ctx.handle_error(tiledb_array_open_with_key(
        c_ctx, array, query_type, encryption_type, encryption_key, key_length));

    tiledb_array_schema_t* array_schema;
    ctx.handle_error(tiledb_array_get_schema(c_ctx, array, &array_schema));
    schema_ = ArraySchema(ctx, array_schema);
  }

  // clang-format off
  /**
   * @copybrief Array::Array(const Context&,const std::string&,tiledb_query_type_t,tiledb_encryption_type_t,const void*,uint32_t)
   *
   * See @ref Array::Array(const Context&,const std::string&,tiledb_query_type_t,tiledb_encryption_type_t,const void*,uint32_t) "Array::Array"
   *
   * @param ctx TileDB context.
   * @param array_uri The array URI.
   * @param query_type Query type to open the array for.
   * @param encryption_type The encryption type to use.
   * @param encryption_key The encryption key to use.
   */
  // clang-format on
  Array(
      const Context& ctx,
      const std::string& array_uri,
      tiledb_query_type_t query_type,
      tiledb_encryption_type_t encryption_type,
      const std::string& encryption_key)
      : Array(
            ctx,
            array_uri,
            query_type,
            encryption_type,
            encryption_key.data(),
            (uint32_t)encryption_key.size()) {
  }

  /**
   * @brief Constructor. This opens the array for the given query type at the
   * given timestamp. The destructor calls the `close()` method.
   *
   * This constructor takes as input a
   * timestamp, representing time in milliseconds ellapsed since
   * 1970-01-01 00:00:00 +0000 (UTC). Opening the array at a
   * timestamp provides a view of the array with all writes/updates that
   * happened at or before `timestamp` (i.e., excluding those that
   * occurred after `timestamp`). This is useful to ensure
   * consistency at a potential distributed setting, where machines
   * need to operate on the same view of the array.
   *
   * **Example:**
   *
   * @code{.cpp}
   * // Open the array for reading
   * tiledb::Context ctx;
   * // Get some `timestamp` here in milliseconds
   * tiledb::Array array(
   *     ctx, "s3://bucket-name/array-name", TILEDB_READ, timestamp);
   * @endcode
   *
   * @param ctx TileDB context.
   * @param array_uri The array URI.
   * @param query_type Query type to open the array for.
   * @param timestamp The timestamp to open the array at.
   */
  Array(
      const Context& ctx,
      const std::string& array_uri,
      tiledb_query_type_t query_type,
      uint64_t timestamp)
      : Array(
            ctx,
            array_uri,
            query_type,
            TILEDB_NO_ENCRYPTION,
            nullptr,
            0,
            timestamp) {
  }

  // clang-format off
  /**
   * @copybrief Array::Array(const Context&,const std::string&,tiledb_query_type_t,uint64_t)
   *
   * Same as @ref Array::Array(const Context&,const std::string&,tiledb_query_type_t,uint64_t) "Array::Array"
   * but for encrypted arrays.
   *
   * **Example:**
   *
   * @code{.cpp}
   * // Open the encrypted array for reading
   * tiledb::Context ctx;
   * // Load AES-256 key from disk, environment variable, etc.
   * uint8_t key[32] = ...;
   * // Get some `timestamp` here in milliseconds
   * tiledb::Array array(ctx, "s3://bucket-name/array-name", TILEDB_READ,
   *    TILEDB_AES_256_GCM, key, sizeof(key), timestamp);
   * @endcode
   *
   * @param ctx TileDB context.
   * @param array_uri The array URI.
   * @param query_type Query type to open the array for.
   * @param encryption_type The encryption type to use.
   * @param encryption_key The encryption key to use.
   * @param key_length Length in bytes of the encryption key.
   * @param timestamp The timestamp to open the array at.
   */
  // clang-format on
  Array(
      const Context& ctx,
      const std::string& array_uri,
      tiledb_query_type_t query_type,
      tiledb_encryption_type_t encryption_type,
      const void* encryption_key,
      uint32_t key_length,
      uint64_t timestamp)
      : ctx_(ctx)
      , schema_(ArraySchema(ctx, (tiledb_array_schema_t*)nullptr)) {
    tiledb_ctx_t* c_ctx = ctx.ptr().get();
    tiledb_array_t* array;
    ctx.handle_error(tiledb_array_alloc(c_ctx, array_uri.c_str(), &array));
    array_ = std::shared_ptr<tiledb_array_t>(array, deleter_);
    ctx.handle_error(tiledb_array_open_at_with_key(
        c_ctx,
        array,
        query_type,
        encryption_type,
        encryption_key,
        key_length,
        timestamp));

    tiledb_array_schema_t* array_schema;
    ctx.handle_error(tiledb_array_get_schema(c_ctx, array, &array_schema));
    schema_ = ArraySchema(ctx, array_schema);
  }

  // clang-format off
  /**
   * @copybrief Array::Array(const Context&,const std::string&,tiledb_query_type_t,tiledb_encryption_type_t,const void*,uint32_t,uint64_t)
   *
   * See @ref Array::Array(const Context&,const std::string&,tiledb_query_type_t,tiledb_encryption_type_t,const void*,uint32_t,uint64_t) "Array::Array"
   */
  // clang-format on
  Array(
      const Context& ctx,
      const std::string& array_uri,
      tiledb_query_type_t query_type,
      tiledb_encryption_type_t encryption_type,
      const std::string& encryption_key,
      uint64_t timestamp)
      : Array(
            ctx,
            array_uri,
            query_type,
            encryption_type,
            encryption_key.data(),
            (uint32_t)encryption_key.size(),
            timestamp) {
  }

  /**
   * Constructor. Creates a TileDB Array instance wrapping the given pointer.
   * @param ctx tiledb::Context
   * @param own=true If false, disables underlying cleanup upon destruction.
   * @throws TileDBError if construction fails
   */
  Array(const Context& ctx, tiledb_array_t* carray, bool own = true, bool dontclose=false)
      : ctx_(ctx)
      , schema_(ArraySchema(ctx, (tiledb_array_schema_t*)nullptr)) {
    if (carray == nullptr)
      throw TileDBError(
          "[TileDB::C++API] Error: Failed to create Array from null pointer");

    tiledb_ctx_t* c_ctx = ctx.ptr().get();

    tiledb_array_schema_t* array_schema;
    ctx.handle_error(tiledb_array_get_schema(c_ctx, carray, &array_schema));
    schema_ = ArraySchema(ctx, array_schema);

<<<<<<< HEAD
    dontclose_ = dontclose; //!own; //if Array doesn't own this one, don't close it either.
=======
    dontclose_ = dontclose;
>>>>>>> f995e684
    array_ = std::shared_ptr<tiledb_array_t>(carray, [own](tiledb_array_t* p) {
      if (own) {
        tiledb_array_free(&p);
      }
    });
  }

  Array(const Array&) = default;
  Array(Array&&) = default;
  Array& operator=(const Array&) = default;
  Array& operator=(Array&&) = default;

  /** Destructor; calls `close()`. */
  ~Array() {
    if (!dontclose_)
        close();
  }

  /** Checks if the array is open. */
  bool is_open() const {
    auto& ctx = ctx_.get();
    int open = 0;
    ctx.handle_error(
        tiledb_array_is_open(ctx.ptr().get(), array_.get(), &open));
    return bool(open);
  }

  /** Returns the array URI. */
  std::string uri() const {
    auto& ctx = ctx_.get();
    const char* uri = nullptr;
    ctx.handle_error(tiledb_array_get_uri(ctx.ptr().get(), array_.get(), &uri));
    return std::string(uri);
  }

  /** Get the ArraySchema for the array. **/
  ArraySchema schema() const {
    auto& ctx = ctx_.get();
    tiledb_array_schema_t* schema;
    ctx.handle_error(
        tiledb_array_get_schema(ctx.ptr().get(), array_.get(), &schema));
    return ArraySchema(ctx, schema);
  }

  /** Returns a shared pointer to the C TileDB array object. */
  std::shared_ptr<tiledb_array_t> ptr() const {
    return array_;
  }

  /**
   * @brief Opens the array. The array is opened using a query type as input.
   *
   * This is to indicate that queries created for this `Array`
   * object will inherit the query type. In other words, `Array`
   * objects are opened to receive only one type of queries.
   * They can always be closed and be re-opened with another query type.
   * Also there may be many different `Array`
   * objects created and opened with different query types. For
   * instance, one may create and open an array object `array_read` for
   * reads and another one `array_write` for writes, and interleave
   * creation and submission of queries for both these array objects.
   *
   * **Example:**
   * @code{.cpp}
   * // Open the array for writing
   * tiledb::Array array(ctx, "s3://bucket-name/array-name", TILEDB_WRITE);
   * // Close and open again for reading.
   * array.close();
   * array.open(TILEDB_READ);
   * @endcode
   *
   * @param query_type The type of queries the array object will be receiving.
   * @throws TileDBError if the array is already open or other error occurred.
   */
  void open(tiledb_query_type_t query_type) {
    open(query_type, TILEDB_NO_ENCRYPTION, nullptr, 0);
  }

  /**
   * @brief Opens the array, for encrypted arrays.
   *
   * **Example:**
   * @code{.cpp}
   * // Load AES-256 key from disk, environment variable, etc.
   * uint8_t key[32] = ...;
   * // Open the encrypted array for writing
   * tiledb::Array array(ctx, "s3://bucket-name/array-name", TILEDB_WRITE,
   *    TILEDB_AES_256_GCM, key, sizeof(key));
   * // Close and open again for reading.
   * array.close();
   * array.open(TILEDB_READ, TILEDB_AES_256_GCM, key, sizeof(key));
   * @endcode
   *
   * @param query_type The type of queries the array object will be receiving.
   * @param encryption_type The encryption type to use.
   * @param encryption_key The encryption key to use.
   * @param key_length Length in bytes of the encryption key.
   */
  void open(
      tiledb_query_type_t query_type,
      tiledb_encryption_type_t encryption_type,
      const void* encryption_key,
      uint32_t key_length) {
    auto& ctx = ctx_.get();
    tiledb_ctx_t* c_ctx = ctx.ptr().get();
    ctx.handle_error(tiledb_array_open_with_key(
        c_ctx,
        array_.get(),
        query_type,
        encryption_type,
        encryption_key,
        key_length));
    tiledb_array_schema_t* array_schema;
    ctx.handle_error(
        tiledb_array_get_schema(c_ctx, array_.get(), &array_schema));
    schema_ = ArraySchema(ctx, array_schema);
  }

  // clang-format off
  /**
   * @copybrief Array::open(tiledb_query_type_t,tiledb_encryption_type_t,const void*,uint32_t)
   *
   * See @ref Array::open(tiledb_query_type_t,tiledb_encryption_type_t,const void*,uint32_t) "Array::open"
   */
  // clang-format on
  void open(
      tiledb_query_type_t query_type,
      tiledb_encryption_type_t encryption_type,
      const std::string& encryption_key) {
    open(
        query_type,
        encryption_type,
        encryption_key.data(),
        (uint32_t)encryption_key.size());
  }

  /**
   * @brief Opens the array for a query type, at the given timestamp.
   *
   * This function takes as input a
   * timestamp, representing time in milliseconds ellapsed since
   * 1970-01-01 00:00:00 +0000 (UTC). Opening the array at a
   * timestamp provides a view of the array with all writes/updates that
   * happened at or before `timestamp` (i.e., excluding those that
   * occurred after `timestamp`). This is useful to ensure
   * consistency at a potential distributed setting, where machines
   * need to operate on the same view of the array.
   *
   * **Example:**
   * @code{.cpp}
   * // Open the array for writing
   * tiledb::Array array(ctx, "s3://bucket-name/array-name", TILEDB_WRITE);
   * // Close and open again for reading.
   * array.close();
   * // Get some `timestamp` in milliseconds here
   * array.open(TILEDB_READ, timestamp);
   * @endcode
   *
   * @param query_type The type of queries the array object will be receiving.
   * @param timestamp The timestamp to open the array at.
   * @throws TileDBError if the array is already open or other error occurred.
   */
  void open(tiledb_query_type_t query_type, uint64_t timestamp) {
    open(query_type, TILEDB_NO_ENCRYPTION, nullptr, 0, timestamp);
  }

  /**
   * @copybrief Array::open(tiledb_query_type_t,uint64_t)
   *
   * Same as @ref Array::open(tiledb_query_type_t,uint64_t) "Array::open"
   * but for encrypted arrays.
   *
   * **Example:**
   * @code{.cpp}
   * // Load AES-256 key from disk, environment variable, etc.
   * uint8_t key[32] = ...;
   * // Open the encrypted array for writing
   * tiledb::Array array(ctx, "s3://bucket-name/array-name", TILEDB_WRITE,
   *    TILEDB_AES_256_GCM, key, sizeof(key));
   * // Close and open again for reading.
   * array.close();
   * // Get some `timestamp` in milliseconds here
   * array.open(TILEDB_READ, TILEDB_AES_256_GCM, key, sizeof(key), timestamp);
   * @endcode
   *
   * @param query_type The type of queries the array object will be receiving.
   * @param encryption_type The encryption type to use.
   * @param encryption_key The encryption key to use.
   * @param key_length Length in bytes of the encryption key.
   * @param timestamp The timestamp to open the array at.
   */
  void open(
      tiledb_query_type_t query_type,
      tiledb_encryption_type_t encryption_type,
      const void* encryption_key,
      uint32_t key_length,
      uint64_t timestamp) {
    auto& ctx = ctx_.get();
    tiledb_ctx_t* c_ctx = ctx.ptr().get();
    ctx.handle_error(tiledb_array_open_at_with_key(
        c_ctx,
        array_.get(),
        query_type,
        encryption_type,
        encryption_key,
        key_length,
        timestamp));
    tiledb_array_schema_t* array_schema;
    ctx.handle_error(
        tiledb_array_get_schema(c_ctx, array_.get(), &array_schema));
    schema_ = ArraySchema(ctx, array_schema);
  }

  // clang-format off
  /**
   * @copybrief Array::open(tiledb_query_type_t,tiledb_encryption_type_t,const void*,uint32_t,uint64_t)
   *
   * See @ref Array::open(tiledb_query_type_t,tiledb_encryption_type_t,const void*,uint32_t,uint64_t) "Array::open"
   */
  // clang-format on
  void open(
      tiledb_query_type_t query_type,
      tiledb_encryption_type_t encryption_type,
      const std::string& encryption_key,
      uint64_t timestamp) {
    open(
        query_type,
        encryption_type,
        encryption_key.data(),
        (uint32_t)encryption_key.size(),
        timestamp);
  }

  /**
   * Reopens the array (the array must be already open). This is useful
   * when the array got updated after it got opened and the `Array`
   * object got created. To sync-up with the updates, the user must either
   * close the array and open with `open()`, or just use
   * `reopen()` without closing. This function will be generally
   * faster than the former alternative.
   *
   * Note: reopening encrypted arrays does not require the encryption key.
   *
   * **Example:**
   * @code{.cpp}
   * // Open the array for reading
   * tiledb::Array array(ctx, "s3://bucket-name/array-name", TILEDB_READ);
   * array.reopen();
   * @endcode
   *
   * @throws TileDBError if the array was not already open or other error
   * occurred.
   */
  void reopen() {
    auto& ctx = ctx_.get();
    tiledb_ctx_t* c_ctx = ctx.ptr().get();
    ctx.handle_error(tiledb_array_reopen(c_ctx, array_.get()));
    tiledb_array_schema_t* array_schema;
    ctx.handle_error(
        tiledb_array_get_schema(c_ctx, array_.get(), &array_schema));
    schema_ = ArraySchema(ctx, array_schema);
  }

  /**
   * Reopens the array at a specific timestamp.
   *
   * **Example:**
   * @code{.cpp}
   * // Open the array for reading
   * tiledb::Array array(ctx, "s3://bucket-name/array-name", TILEDB_READ);
   * uint64_t timestamp = tiledb_timestamp_now_ms();
   * array.reopen_at(timestamp);
   * @endcode
   *
   * @throws TileDBError if the array was not already open or other error
   * occurred.
   */
  void reopen_at(uint64_t timestamp) {
    auto& ctx = ctx_.get();
    tiledb_ctx_t* c_ctx = ctx.ptr().get();
    ctx.handle_error(tiledb_array_reopen_at(c_ctx, array_.get(), timestamp));
    tiledb_array_schema_t* array_schema;
    ctx.handle_error(
        tiledb_array_get_schema(c_ctx, array_.get(), &array_schema));
    schema_ = ArraySchema(ctx, array_schema);
  }

  /** Returns the timestamp at which the array was opened. */
  uint64_t timestamp() const {
    auto& ctx = ctx_.get();
    uint64_t timestamp;
    ctx.handle_error(
        tiledb_array_get_timestamp(ctx.ptr().get(), array_.get(), &timestamp));
    return timestamp;
  }

  /**
   * Closes the array. The destructor calls this automatically.
   *
   * **Example:**
   * @code{.cpp}
   * tiledb::Array array(ctx, "s3://bucket-name/array-name", TILEDB_READ);
   * array.close();
   * @endcode
   */
  void close() {
    auto& ctx = ctx_.get();
    ctx.handle_error(tiledb_array_close(ctx.ptr().get(), array_.get()));
  }

  /**
   * @brief Consolidates the fragments of an array into a single fragment.
   *
   * You must first finalize all queries to the array before consolidation can
   * begin (as consolidation temporarily acquires an exclusive lock on the
   * array).
   *
   * **Example:**
   * @code{.cpp}
   * tiledb::Array::consolidate(ctx, "s3://bucket-name/array-name");
   * @endcode
   *
   * @param ctx TileDB context
   * @param array_uri The URI of the TileDB array to be consolidated.
   * @param config Configuration parameters for the consolidation.
   */
  static void consolidate(
      const Context& ctx,
      const std::string& uri,
      Config* const config = nullptr) {
    consolidate(ctx, uri, TILEDB_NO_ENCRYPTION, nullptr, 0, config);
  }

  /**
   * @brief Consolidates the fragments of an encrypted array into a single
   * fragment.
   *
   * You must first finalize all queries to the array before consolidation can
   * begin (as consolidation temporarily acquires an exclusive lock on the
   * array).
   *
   * **Example:**
   * @code{.cpp}
   * // Load AES-256 key from disk, environment variable, etc.
   * uint8_t key[32] = ...;
   * tiledb::Array::consolidate(
   *     ctx,
   *     "s3://bucket-name/array-name",
   *     TILEDB_AES_256_GCM,
   *     key,
   *     sizeof(key));
   * @endcode
   *
   * @param ctx TileDB context
   * @param array_uri The URI of the TileDB array to be consolidated.
   * @param encryption_type The encryption type to use.
   * @param encryption_key The encryption key to use.
   * @param key_length Length in bytes of the encryption key.
   * @param config Configuration parameters for the consolidation.
   */
  static void consolidate(
      const Context& ctx,
      const std::string& uri,
      tiledb_encryption_type_t encryption_type,
      const void* encryption_key,
      uint32_t key_length,
      Config* const config = nullptr) {
    ctx.handle_error(tiledb_array_consolidate_with_key(
        ctx.ptr().get(),
        uri.c_str(),
        encryption_type,
        encryption_key,
        key_length,
        config ? config->ptr().get() : nullptr));
  }

  /**
   * Cleans up the array, such as consolidated fragments and array metadata.
   * Note that this will coarsen the granularity of time traveling (see docs
   * for more information).
   *
   * **Example:**
   * @code{.cpp}
   * tiledb::Array::vacuum(ctx, "s3://bucket-name/array-name");
   * @endcode
   *
   * @param ctx TileDB context
   * @param array_uri The URI of the TileDB array to be vacuumed.
   * @param config Configuration parameters for the vacuuming.
   */
  static void vacuum(
      const Context& ctx,
      const std::string& uri,
      Config* const config = nullptr) {
    ctx.handle_error(tiledb_array_vacuum(
        ctx.ptr().get(), uri.c_str(), config ? config->ptr().get() : nullptr));
  }

  // clang-format off
  /**
   * @copybrief Array::consolidate(const Context&,const std::string&,tiledb_encryption_type_t,const void*,uint32_t,const Config&)
   *
   * See @ref Array::consolidate(
   *     const Context&,
   *     const std::string&,
   *     tiledb_encryption_type_t,
   *     const void*,
   *     uint32_t,const Config&) "Array::consolidate"
   *
   * @param ctx TileDB context
   * @param array_uri The URI of the TileDB array to be consolidated.
   * @param encryption_type The encryption type to use.
   * @param encryption_key The encryption key to use.
   * @param config Configuration parameters for the consolidation.
   */
  // clang-format on
  static void consolidate(
      const Context& ctx,
      const std::string& uri,
      tiledb_encryption_type_t encryption_type,
      const std::string& encryption_key,
      Config* const config = nullptr) {
    return consolidate(
        ctx,
        uri,
        encryption_type,
        encryption_key.data(),
        (uint32_t)encryption_key.size(),
        config);
  }

  /**
   * Creates a new TileDB array given an input schema.
   *
   * **Example:**
   * @code{.cpp}
   * tiledb::Array::create("s3://bucket-name/array-name", schema);
   * @endcode
   *
   * @param uri URI where array will be created.
   * @param schema The array schema.
   */
  static void create(const std::string& uri, const ArraySchema& schema) {
    create(uri, schema, TILEDB_NO_ENCRYPTION, nullptr, 0);
  }

  /**
   * Loads the array schema from an array.
   *
   * **Example:**
   * @code{.cpp}
   * auto schema = tiledb::Array::load_schema(ctx,
   * "s3://bucket-name/array-name");
   * @endcode
   *
   * @param ctx The TileDB context.
   * @param uri The array URI.
   * @return The loaded ArraySchema object.
   */
  static ArraySchema load_schema(const Context& ctx, const std::string& uri) {
    tiledb_array_schema_t* schema;
    ctx.handle_error(
        tiledb_array_schema_load(ctx.ptr().get(), uri.c_str(), &schema));
    return ArraySchema(ctx, schema);
  }

  /**
   * Loads the array schema from an encrypted array.
   *
   * **Example:**
   * @code{.cpp}
   * auto schema = tiledb::Array::load_schema(ctx,
   * "s3://bucket-name/array-name", key_type, key, key_len);
   * @endcode
   *
   * @param ctx The TileDB context.
   * @param uri The array URI.
   * @param encryption_type The encryption type to use.
   * @param encryption_key The encryption key to use.
   * @param key_length Length in bytes of the encryption key.
   * @return The loaded ArraySchema object.
   */
  static ArraySchema load_schema(
      const Context& ctx,
      const std::string& uri,
      tiledb_encryption_type_t encryption_type,
      const void* encryption_key,
      uint32_t key_length) {
    tiledb_array_schema_t* schema;
    ctx.handle_error(tiledb_array_schema_load_with_key(
        ctx.ptr().get(),
        uri.c_str(),
        encryption_type,
        encryption_key,
        key_length,
        &schema));
    return ArraySchema(ctx, schema);
  }

  /**
   * @brief Creates a new encrypted TileDB array given an input schema.
   *
   * **Example:**
   * @code{.cpp}
   * // Load AES-256 key from disk, environment variable, etc.
   * uint8_t key[32] = ...;
   * tiledb::Array::create("s3://bucket-name/array-name", schema,
   *    TILEDB_AES_256_GCM, key, sizeof(key));
   * @endcode
   *
   * @param uri URI where array will be created.
   * @param schema The array schema.
   * @param encryption_type The encryption type to use.
   * @param encryption_key The encryption key to use.
   * @param key_length Length in bytes of the encryption key.
   */
  static void create(
      const std::string& uri,
      const ArraySchema& schema,
      tiledb_encryption_type_t encryption_type,
      const void* encryption_key,
      uint32_t key_length) {
    auto& ctx = schema.context();
    tiledb_ctx_t* c_ctx = ctx.ptr().get();
    ctx.handle_error(tiledb_array_schema_check(c_ctx, schema.ptr().get()));
    ctx.handle_error(tiledb_array_create_with_key(
        c_ctx,
        uri.c_str(),
        schema.ptr().get(),
        encryption_type,
        encryption_key,
        key_length));
  }

  // clang-format off
  /**
   * @copybrief Array::create(const std::string&,const ArraySchema&,tiledb_encryption_type_t,const void*,uint32_t)
   *
   * See @ref Array::create(const std::string&,const ArraySchema&,tiledb_encryption_type_t,const void*,uint32_t) "Array::create"
   *
   * @param uri URI where array will be created.
   * @param schema The array schema.
   * @param encryption_type The encryption type to use.
   * @param encryption_key The encryption key to use.
   */
  // clang-format on
  static void create(
      const std::string& uri,
      const ArraySchema& schema,
      tiledb_encryption_type_t encryption_type,
      const std::string& encryption_key) {
    return create(
        uri,
        schema,
        encryption_type,
        encryption_key.data(),
        (uint32_t)encryption_key.size());
  }

  /**
   * Gets the encryption type the given array was created with.
   *
   * **Example:**
   * @code{.cpp}
   * tiledb_encryption_type_t enc_type;
   * tiledb::Array::encryption_type(ctx, "s3://bucket-name/array-name",
   *    &enc_type);
   * @endcode
   *
   * @param ctx TileDB context
   * @param array_uri The URI of the TileDB array to be consolidated.
   * @param encryption_type Set to the encryption type of the array.
   */
  static tiledb_encryption_type_t encryption_type(
      const Context& ctx, const std::string& array_uri) {
    tiledb_encryption_type_t encryption_type;
    ctx.handle_error(tiledb_array_encryption_type(
        ctx.ptr().get(), array_uri.c_str(), &encryption_type));
    return encryption_type;
  }

  /**
   * Retrieves the non-empty domain from the array. This is the union of the
   * non-empty domains of the array fragments.
   *
   *
   * **Example:**
   * @code{.cpp}
   * tiledb::Context ctx;
   * tiledb::Array array(ctx, "s3://bucket-name/array-name", TILEDB_READ);
   * // Specify the domain type (example uint32_t)
   * auto non_empty = array.non_empty_domain<uint32_t>();
   * std::cout << "Dimension named " << non_empty[0].first << " has cells in ["
   *           << non_empty[0].second.first << ", " non_empty[0].second.second
   *           << "]" << std::endl;
   * @endcode
   *
   * @tparam T Domain datatype
   * @return Vector of dim names with a {lower, upper} pair. Inclusive.
   *         Empty vector if the array has no data.
   */
  template <typename T>
  std::vector<std::pair<std::string, std::pair<T, T>>> non_empty_domain() {
    impl::type_check<T>(schema_.domain().type());
    std::vector<std::pair<std::string, std::pair<T, T>>> ret;

    auto dims = schema_.domain().dimensions();
    std::vector<T> buf(dims.size() * 2);
    int empty;

    auto& ctx = ctx_.get();
    ctx.handle_error(tiledb_array_get_non_empty_domain(
        ctx.ptr().get(), array_.get(), buf.data(), &empty));

    if (empty)
      return ret;

    for (size_t i = 0; i < dims.size(); ++i) {
      auto domain = std::pair<T, T>(buf[i * 2], buf[(i * 2) + 1]);
      ret.push_back(
          std::pair<std::string, std::pair<T, T>>(dims[i].name(), domain));
    }

    return ret;
  }

  /**
   * Retrieves the non-empty domain from the array on the given dimension.
   * This is the union of the non-empty domains of the array fragments.
   *
   *
   * **Example:**
   * @code{.cpp}
   * tiledb::Context ctx;
   * tiledb::Array array(ctx, "s3://bucket-name/array-name", TILEDB_READ);
   * // Specify the dimension type (example uint32_t)
   * auto non_empty = array.non_empty_domain<uint32_t>(0);
   * @endcode
   *
   * @tparam T Dimension datatype
   * @param idx The dimension index.
   * @return The {lower, upper} pair of the non-empty domain (inclusive)
   *         on the input dimension.
   */
  template <typename T>
  std::pair<T, T> non_empty_domain(unsigned idx) {
    auto dim = schema_.domain().dimension(idx);
    impl::type_check<T>(dim.type());
    std::pair<T, T> ret;
    std::vector<T> buf(2);
    int empty;

    auto& ctx = ctx_.get();
    ctx.handle_error(tiledb_array_get_non_empty_domain_from_index(
        ctx.ptr().get(), array_.get(), idx, buf.data(), &empty));

    if (empty)
      return ret;

    ret = std::pair<T, T>(buf[0], buf[1]);
    return ret;
  }

  /**
   * Retrieves the non-empty domain from the array on the given dimension.
   * This is the union of the non-empty domains of the array fragments.
   *
   *
   * **Example:**
   * @code{.cpp}
   * tiledb::Context ctx;
   * tiledb::Array array(ctx, "s3://bucket-name/array-name", TILEDB_READ);
   * // Specify the dimension type (example uint32_t)
   * auto non_empty = array.non_empty_domain<uint32_t>("d1");
   * @endcode
   *
   * @tparam T Dimension datatype
   * @param name The dimension name.
   * @return The {lower, upper} pair of the non-empty domain (inclusive)
   *         on the input dimension.
   */
  template <typename T>
  std::pair<T, T> non_empty_domain(const std::string& name) {
    auto dim = schema_.domain().dimension(name);
    impl::type_check<T>(dim.type());
    std::pair<T, T> ret;
    std::vector<T> buf(2);
    int empty;

    auto& ctx = ctx_.get();
    ctx.handle_error(tiledb_array_get_non_empty_domain_from_name(
        ctx.ptr().get(), array_.get(), name.c_str(), buf.data(), &empty));

    if (empty)
      return ret;

    ret = std::pair<T, T>(buf[0], buf[1]);
    return ret;
  }

  /**
   * Retrieves the non-empty domain from the array on the given dimension.
   * This is the union of the non-empty domains of the array fragments.
   * Applicable only to var-sized dimensions.
   *
   * **Example:**
   * @code{.cpp}
   * tiledb::Context ctx;
   * tiledb::Array array(ctx, "s3://bucket-name/array-name", TILEDB_READ);
   * // Specify the dimension type (example uint32_t)
   * auto non_empty = array.non_empty_domain_var(0);
   * @endcode
   *
   * @param idx The dimension index.
   * @return The {lower, upper} pair of the non-empty domain (inclusive)
   *         on the input dimension.
   */
  std::pair<std::string, std::string> non_empty_domain_var(unsigned idx) {
    auto dim = schema_.domain().dimension(idx);
    impl::type_check<char>(dim.type());
    std::pair<std::string, std::string> ret;

    // Get range sizes
    uint64_t start_size, end_size;
    int empty;
    auto& ctx = ctx_.get();
    ctx.handle_error(tiledb_array_get_non_empty_domain_var_size_from_index(
        ctx.ptr().get(), array_.get(), idx, &start_size, &end_size, &empty));

    if (empty)
      return ret;

    // Get ranges
    ret.first.resize(start_size);
    ret.second.resize(end_size);
    ctx.handle_error(tiledb_array_get_non_empty_domain_var_from_index(
        ctx.ptr().get(),
        array_.get(),
        idx,
        &(ret.first[0]),
        &(ret.second[0]),
        &empty));

    return ret;
  }

  /**
   * Retrieves the non-empty domain from the array on the given dimension.
   * This is the union of the non-empty domains of the array fragments.
   * Applicable only to var-sized dimensions.
   *
   * **Example:**
   * @code{.cpp}
   * tiledb::Context ctx;
   * tiledb::Array array(ctx, "s3://bucket-name/array-name", TILEDB_READ);
   * // Specify the dimension type (example uint32_t)
   * auto non_empty = array.non_empty_domain_var("d1");
   * @endcode
   *
   * @param name The dimension name.
   * @return The {lower, upper} pair of the non-empty domain (inclusive)
   *         on the input dimension.
   */
  std::pair<std::string, std::string> non_empty_domain_var(
      const std::string& name) {
    auto dim = schema_.domain().dimension(name);
    impl::type_check<char>(dim.type());
    std::pair<std::string, std::string> ret;

    // Get range sizes
    uint64_t start_size, end_size;
    int empty;
    auto& ctx = ctx_.get();
    ctx.handle_error(tiledb_array_get_non_empty_domain_var_size_from_name(
        ctx.ptr().get(),
        array_.get(),
        name.c_str(),
        &start_size,
        &end_size,
        &empty));

    if (empty)
      return ret;

    // Get ranges
    ret.first.resize(start_size);
    ret.second.resize(end_size);
    ctx.handle_error(tiledb_array_get_non_empty_domain_var_from_name(
        ctx.ptr().get(),
        array_.get(),
        name.c_str(),
        &(ret.first[0]),
        &(ret.second[0]),
        &empty));

    return ret;
  }

  /**
   * Compute an upper bound on the buffer elements needed to read a subarray.
   *
   * **Example:**
   * @code{.cpp}
   * tiledb::Context ctx;
   * tiledb::Array array(ctx, "s3://bucket-name/array-name", TILEDB_READ);
   * std::vector<int> subarray = {0, 2, 0, 2};
   * auto max_elements = array.max_buffer_elements(subarray);
   *
   * // For fixed-sized attributes, `.second` is the max number of elements
   * // that can be read for the attribute. Use it to size the vector.
   * std::vector<int> data_a1(max_elements["a1"].second);
   *
   * // In sparse reads, coords are also fixed-sized attributes.
   * std::vector<int> coords(max_elements["__coords"].second);
   *
   * // In variable attributes, e.g. std::string type, need two buffers,
   * // one for offsets and one for cell data.
   * std::vector<uint64_t> offsets_a1(max_elements["a2"].first);
   * std::vector<char> data_a1(max_elements["a2"].second);
   * @endcode
   *
   * @tparam T The domain datatype
   * @param subarray Targeted subarray.
   * @return A map of attribute name (including `"__coords"`) to
   *     the maximum number of elements that can be read in the given subarray.
   *     For each attribute, a pair of numbers are returned. The first,
   *     for variable-length attributes, is the maximum number of offsets
   *     for that attribute in the given subarray. For fixed-length attributes
   *     and coordinates, the first is always 0. The second is the maximum
   *     number of elements for that attribute in the given subarray.
   */
  template <typename T>
  TILEDB_DEPRECATED
      std::unordered_map<std::string, std::pair<uint64_t, uint64_t>>
      max_buffer_elements(const std::vector<T>& subarray) {
    auto ctx = ctx_.get();
    tiledb_ctx_t* c_ctx = ctx.ptr().get();
    impl::type_check<T>(schema_.domain().type(), 1);

    // Handle attributes
    std::unordered_map<std::string, std::pair<uint64_t, uint64_t>> ret;
    auto schema_attrs = schema_.attributes();
    uint64_t attr_size, type_size;

    for (const auto& a : schema_attrs) {
      auto var = a.second.cell_val_num() == TILEDB_VAR_NUM;
      auto name = a.second.name();
      type_size = tiledb_datatype_size(a.second.type());

      if (var) {
        uint64_t size_off, size_val;
        ctx.handle_error(tiledb_array_max_buffer_size_var(
            c_ctx,
            array_.get(),
            name.c_str(),
            subarray.data(),
            &size_off,
            &size_val));
        ret[a.first] = std::pair<uint64_t, uint64_t>(
            size_off / TILEDB_OFFSET_SIZE, size_val / type_size);
      } else {
        ctx.handle_error(tiledb_array_max_buffer_size(
            c_ctx, array_.get(), name.c_str(), subarray.data(), &attr_size));
        ret[a.first] = std::pair<uint64_t, uint64_t>(0, attr_size / type_size);
      }
    }

    // Handle coordinates
    type_size = tiledb_datatype_size(schema_.domain().type());
    ctx.handle_error(tiledb_array_max_buffer_size(
        c_ctx, array_.get(), "__coords", subarray.data(), &attr_size));
    ret["__coords"] = std::pair<uint64_t, uint64_t>(0, attr_size / type_size);

    return ret;
  }

  /** Returns the query type the array was opened with. */
  tiledb_query_type_t query_type() const {
    auto& ctx = ctx_.get();
    tiledb_query_type_t query_type;
    ctx.handle_error(tiledb_array_get_query_type(
        ctx.ptr().get(), array_.get(), &query_type));
    return query_type;
  }

  /**
   * @brief Consolidates the metadata of an array.
   *
   * You must first finalize all queries to the array before consolidation can
   * begin (as consolidation temporarily acquires an exclusive lock on the
   * array).
   *
   * **Example:**
   * @code{.cpp}
   * tiledb::Array::consolidate_metadata(ctx, "s3://bucket-name/array-name");
   * @endcode
   *
   * @param ctx TileDB context
   * @param array_uri The URI of the TileDB array whose
   *     metadata will be consolidated.
   * @param config Configuration parameters for the consolidation.
   */
  static void consolidate_metadata(
      const Context& ctx,
      const std::string& uri,
      Config* const config = nullptr) {
    Config local_cfg;
    Config* config_aux = config;
    if (!config_aux) {
      config_aux = &local_cfg;
    }

    (*config_aux)["sm.consolidation.mode"] = "array_meta";
    consolidate(ctx, uri, TILEDB_NO_ENCRYPTION, nullptr, 0, config_aux);
  }

  /**
   * @brief Consolidates the metadata of an encrypted array.
   *
   * You must first finalize all queries to the array before consolidation can
   * begin (as consolidation temporarily acquires an exclusive lock on the
   * array).
   *
   * **Example:**
   * @code{.cpp}
   * // Load AES-256 key from disk, environment variable, etc.
   * uint8_t key[32] = ...;
   * tiledb::Array::consolidate_metadata(
   *     ctx,
   *     "s3://bucket-name/array-name",
   *     TILEDB_AES_256_GCM,
   *     key,
   *     sizeof(key));
   * @endcode
   *
   * @param ctx TileDB context
   * @param array_uri The URI of the TileDB array whose
   *     metadata will be consolidated.
   * @param encryption_type The encryption type to use.
   * @param encryption_key The encryption key to use.
   * @param key_length Length in bytes of the encryption key.
   * @param config Configuration parameters for the consolidation.
   */
  static void consolidate_metadata(
      const Context& ctx,
      const std::string& uri,
      tiledb_encryption_type_t encryption_type,
      const void* encryption_key,
      uint32_t key_length,
      Config* const config = nullptr) {
    Config local_cfg;
    Config* config_aux = config;
    if (!config_aux) {
      config_aux = &local_cfg;
    }

    (*config_aux)["sm.consolidation.mode"] = "array_meta";
    consolidate(
        ctx, uri, encryption_type, encryption_key, key_length, config_aux);
  }

  // clang-format off
  /**
   * @copybrief Array::consolidate_metadata(const Context&, const std::string&, tiledb_encryption_type_t, const void*,uint32_t, const Config&)
   *
   * See @ref Array::consolidate_metadata(
   *     const Context&,
   *     const std::string&,
   *     tiledb_encryption_type_t,
   *     const void*,
   *     uint32_t,const Config&) "Array::consolidate_metadata"
   *
   * @param ctx TileDB context
   * @param array_uri The URI of the TileDB array whose
   *     metadata will be consolidated.
   * @param encryption_type The encryption type to use.
   * @param encryption_key The encryption key to use.
   * @param config Configuration parameters for the consolidation.
   */
  // clang-format on
  static void consolidate_metadata(
      const Context& ctx,
      const std::string& uri,
      tiledb_encryption_type_t encryption_type,
      const std::string& encryption_key,
      Config* const config = nullptr) {
    Config local_cfg;
    Config* config_aux = config;
    if (!config_aux) {
      config_aux = &local_cfg;
    }

    (*config_aux)["sm.consolidation.mode"] = "array_meta";
    consolidate(
        ctx,
        uri,
        encryption_type,
        encryption_key.data(),
        (uint32_t)encryption_key.size(),
        config_aux);
  }

  /**
   * It puts a metadata key-value item to an open array. The array must
   * be opened in WRITE mode, otherwise the function will error out.
   *
   * @param key The key of the metadata item to be added. UTF-8 encodings
   *     are acceptable.
   * @param value_type The datatype of the value.
   * @param value_num The value may consist of more than one items of the
   *     same datatype. This argument indicates the number of items in the
   *     value component of the metadata.
   * @param value The metadata value in binary form.
   *
   * @note The writes will take effect only upon closing the array.
   */
  void put_metadata(
      const std::string& key,
      tiledb_datatype_t value_type,
      uint32_t value_num,
      const void* value) {
    auto& ctx = ctx_.get();
    tiledb_ctx_t* c_ctx = ctx.ptr().get();
    ctx.handle_error(tiledb_array_put_metadata(
        c_ctx, array_.get(), key.c_str(), value_type, value_num, value));
  }

  /**
   * It deletes a metadata key-value item from an open array. The array must
   * be opened in WRITE mode, otherwise the function will error out.
   *
   * @param key The key of the metadata item to be deleted.
   *
   * @note The writes will take effect only upon closing the array.
   *
   * @note If the key does not exist, this will take no effect
   *     (i.e., the function will not error out).
   */
  void delete_metadata(const std::string& key) {
    auto& ctx = ctx_.get();
    tiledb_ctx_t* c_ctx = ctx.ptr().get();
    ctx.handle_error(
        tiledb_array_delete_metadata(c_ctx, array_.get(), key.c_str()));
  }

  /**
   * It gets a metadata key-value item from an open array. The array must
   * be opened in READ mode, otherwise the function will error out.
   *
   * @param key The key of the metadata item to be retrieved. UTF-8 encodings
   *     are acceptable.
   * @param value_type The datatype of the value.
   * @param value_num The value may consist of more than one items of the
   *     same datatype. This argument indicates the number of items in the
   *     value component of the metadata. Keys with empty values are indicated
   *     by value_num == 1 and value == NULL.
   * @param value The metadata value in binary form.
   *
   * @note If the key does not exist, then `value` will be NULL.
   */
  void get_metadata(
      const std::string& key,
      tiledb_datatype_t* value_type,
      uint32_t* value_num,
      const void** value) {
    auto& ctx = ctx_.get();
    tiledb_ctx_t* c_ctx = ctx.ptr().get();
    ctx.handle_error(tiledb_array_get_metadata(
        c_ctx, array_.get(), key.c_str(), value_type, value_num, value));
  }

  /**
   * Checks if key exists in metadata from an open array. The array must
   * be opened in READ mode, otherwise the function will error out.
   *
   * @param key The key of the metadata item to be retrieved. UTF-8 encodings
   *     are acceptable.
   * @param value_type The datatype of the value associated with the key (if
   * any).
   * @return true if the key exists, else false.
   * @note If the key does not exist, then `value_type` will not be modified.
   */
  bool has_metadata(const std::string& key, tiledb_datatype_t* value_type) {
    auto& ctx = ctx_.get();
    tiledb_ctx_t* c_ctx = ctx.ptr().get();
    int32_t has_key;
    ctx.handle_error(tiledb_array_has_metadata_key(
        c_ctx, array_.get(), key.c_str(), value_type, &has_key));
    return has_key == 1;
  }

  /**
   * Returns then number of metadata items in an open array. The array must
   * be opened in READ mode, otherwise the function will error out.
   */
  uint64_t metadata_num() const {
    uint64_t num;
    auto& ctx = ctx_.get();
    tiledb_ctx_t* c_ctx = ctx.ptr().get();
    ctx.handle_error(tiledb_array_get_metadata_num(c_ctx, array_.get(), &num));
    return num;
  }

  /**
   * It gets a metadata item from an open array using an index.
   * The array must be opened in READ mode, otherwise the function will
   * error out.
   *
   * @param index The index used to get the metadata.
   * @param key The metadata key.
   * @param value_type The datatype of the value.
   * @param value_num The value may consist of more than one items of the
   *     same datatype. This argument indicates the number of items in the
   *     value component of the metadata. Keys with empty values are indicated
   *     by value_num == 1 and value == NULL.
   * @param value The metadata value in binary form.
   */
  void get_metadata_from_index(
      uint64_t index,
      std::string* key,
      tiledb_datatype_t* value_type,
      uint32_t* value_num,
      const void** value) {
    const char* key_c;
    uint32_t key_len;
    auto& ctx = ctx_.get();
    tiledb_ctx_t* c_ctx = ctx.ptr().get();
    ctx.handle_error(tiledb_array_get_metadata_from_index(
        c_ctx,
        array_.get(),
        index,
        &key_c,
        &key_len,
        value_type,
        value_num,
        value));
    key->resize(key_len);
    std::memcpy((void*)key->data(), key_c, key_len);
  }

 private:
  /* ********************************* */
  /*         PRIVATE ATTRIBUTES        */
  /* ********************************* */

  /** The TileDB context. */
  std::reference_wrapper<const Context> ctx_;

  /** Deleter wrapper. */
  impl::Deleter deleter_;

  /** Pointer to the TileDB C array object. */
  std::shared_ptr<tiledb_array_t> array_;

  /** The array schema. */
  ArraySchema schema_;

  bool dontclose_ = false;

  /* ********************************* */
  /*          PRIVATE METHODS          */
  /* ********************************* */
};

}  // namespace tiledb

#endif  // TILEDB_CPP_API_ARRAY_H<|MERGE_RESOLUTION|>--- conflicted
+++ resolved
@@ -303,11 +303,7 @@
     ctx.handle_error(tiledb_array_get_schema(c_ctx, carray, &array_schema));
     schema_ = ArraySchema(ctx, array_schema);
 
-<<<<<<< HEAD
-    dontclose_ = dontclose; //!own; //if Array doesn't own this one, don't close it either.
-=======
     dontclose_ = dontclose;
->>>>>>> f995e684
     array_ = std::shared_ptr<tiledb_array_t>(carray, [own](tiledb_array_t* p) {
       if (own) {
         tiledb_array_free(&p);
