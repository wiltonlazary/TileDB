--- conflicted
+++ resolved
@@ -243,7 +243,6 @@
     REQUIRE(data[3] == 4);
   }
 
-<<<<<<< HEAD
   SECTION("- Read two regions - Subarray-cppapi") {
     tiledb::Array array(ctx, array_name, TILEDB_READ);
     tiledb::Query query(ctx, array);
@@ -264,7 +263,8 @@
     REQUIRE(data[1] == 2);
     REQUIRE(data[2] == 3);
     REQUIRE(data[3] == 4);
-=======
+  }
+
   SECTION("- Read ranges oob error") {
     Array array(ctx, array_name, TILEDB_READ);
     Query query(ctx, array);
@@ -299,7 +299,6 @@
     REQUIRE(query.result_buffer_elements()["a"].second == 3);
     REQUIRE(data[0] == 2);
     REQUIRE(data[1] == 3);
->>>>>>> afa5ca5e
   }
 
   if (vfs.is_dir(array_name))
